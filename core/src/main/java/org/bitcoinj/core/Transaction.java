--- conflicted
+++ resolved
@@ -27,7 +27,6 @@
 import org.bitcoinj.wallet.Wallet;
 import org.bitcoinj.wallet.WalletTransaction.Pool;
 
-import com.google.common.base.Strings;
 import com.google.common.collect.ImmutableMap;
 import com.google.common.primitives.Ints;
 import com.google.common.primitives.Longs;
@@ -107,13 +106,9 @@
 
     /**
      * If using this feePerKb, transactions will get confirmed within the next couple of blocks.
-     * This should be adjusted from time to time. Last adjustment: February 2017.
-     */
-<<<<<<< HEAD
+     * This should be adjusted from time to time. Last adjustment: March 2016.
+     */
     public static final Coin DEFAULT_TX_FEE = Coin.valueOf(5000); // 0.5 mBTC
-=======
-    public static final Coin DEFAULT_TX_FEE = Coin.valueOf(100000); // 1 mBTC
->>>>>>> d6dce8bd
 
     /**
      * Any standard (ie pay-to-address) output smaller than this value (in satoshis) will most likely be rejected by the network.
@@ -428,8 +423,6 @@
      */
     public Coin getFee() {
         Coin fee = Coin.ZERO;
-        if (inputs.isEmpty() || outputs.isEmpty()) // Incomplete transaction
-            return null;
         for (TransactionInput input : inputs) {
             if (input.getValue() == null)
                 return null;
@@ -672,6 +665,10 @@
         if (isOptInFullRBF()) {
             s.append("  opts into full replace-by-fee\n");
         }
+        if (inputs.size() == 0) {
+            s.append("  INCOMPLETE: No inputs!\n");
+            return s.toString();
+        }
         if (isCoinBase()) {
             String script;
             String script2;
@@ -686,48 +683,43 @@
                 .append(")  (scriptPubKey ").append(script2).append(")\n");
             return s.toString();
         }
-        if (!inputs.isEmpty()) {
-            for (TransactionInput in : inputs) {
-                s.append("     ");
-                s.append("in   ");
-
-                try {
-                    String scriptSigStr = in.getScriptSig().toString();
-                    s.append(!Strings.isNullOrEmpty(scriptSigStr) ? scriptSigStr : "<no scriptSig>");
-                    if (in.getValue() != null)
-                        s.append(" ").append(in.getValue().toFriendlyString());
-                    s.append("\n          ");
-                    s.append("outpoint:");
-                    final TransactionOutPoint outpoint = in.getOutpoint();
-                    s.append(outpoint.toString());
-                    final TransactionOutput connectedOutput = outpoint.getConnectedOutput();
-                    if (connectedOutput != null) {
-                        Script scriptPubKey = connectedOutput.getScriptPubKey();
-                        if (scriptPubKey.isSentToAddress() || scriptPubKey.isPayToScriptHash()) {
-                            s.append(" hash160:");
-                            s.append(Utils.HEX.encode(scriptPubKey.getPubKeyHash()));
-                        }
+        for (TransactionInput in : inputs) {
+            s.append("     ");
+            s.append("in   ");
+
+            try {
+                Script scriptSig = in.getScriptSig();
+                s.append(scriptSig);
+                if (in.getValue() != null)
+                    s.append(" ").append(in.getValue().toFriendlyString());
+                s.append("\n          ");
+                s.append("outpoint:");
+                final TransactionOutPoint outpoint = in.getOutpoint();
+                s.append(outpoint.toString());
+                final TransactionOutput connectedOutput = outpoint.getConnectedOutput();
+                if (connectedOutput != null) {
+                    Script scriptPubKey = connectedOutput.getScriptPubKey();
+                    if (scriptPubKey.isSentToAddress() || scriptPubKey.isPayToScriptHash()) {
+                        s.append(" hash160:");
+                        s.append(Utils.HEX.encode(scriptPubKey.getPubKeyHash()));
                     }
-                    if (in.hasSequence()) {
-                        s.append("\n          sequence:").append(Long.toHexString(in.getSequenceNumber()));
-                        if (in.isOptInFullRBF())
-                            s.append(", opts into full RBF");
-                    }
-                } catch (Exception e) {
-                    s.append("[exception: ").append(e.getMessage()).append("]");
                 }
-                s.append('\n');
+                if (in.hasSequence()) {
+                    s.append("\n          sequence:").append(Long.toHexString(in.getSequenceNumber()));
+                    if (in.isOptInFullRBF())
+                        s.append(", opts into full RBF");
+                }
+            } catch (Exception e) {
+                s.append("[exception: ").append(e.getMessage()).append("]");
             }
-        } else {
-            s.append("     ");
-            s.append("INCOMPLETE: No inputs!\n");
+            s.append('\n');
         }
         for (TransactionOutput out : outputs) {
             s.append("     ");
             s.append("out  ");
             try {
-                String scriptPubKeyStr = out.getScriptPubKey().toString();
-                s.append(!Strings.isNullOrEmpty(scriptPubKeyStr) ? scriptPubKeyStr : "<no scriptPubKey>");
+                Script scriptPubKey = out.getScriptPubKey();
+                s.append(scriptPubKey);
                 s.append(" ");
                 s.append(out.getValue().toFriendlyString());
                 if (!out.isAvailableForSpending()) {
